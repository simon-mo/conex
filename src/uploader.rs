--- conflicted
+++ resolved
@@ -12,9 +12,7 @@
 use std::sync::Arc;
 use std::{vec, fs};
 use tar::{Builder as TarBuilder, EntryType, Header};
-use std::fs::File;
 use std::io::prelude::*;
-use std::fs;
 use std::path::PathBuf;
 use serde::{Deserialize, Serialize};
 use std::fs::Metadata;
@@ -22,7 +20,6 @@
 use zstd::stream::write::Encoder as ZstdEncoder;
 
 use std::fs::{File, OpenOptions};
-use std::path::PathBuf;
 
 pub struct BlockingWriter<T>
 where
@@ -431,9 +428,6 @@
             let client = self.client.clone();
             let repo_info = self.repo_info.clone();
             let progress_sender = self.progress_sender.clone();
-<<<<<<< HEAD
-            
-=======
 
             // Create the directory to locally save blobs
             let blobs_dir = match self.local_image_path.clone() {
@@ -451,7 +445,6 @@
                 None => None
             };         
 
->>>>>>> 96923964
             parallel_uploads.spawn(async move {
                 // Create a file to write archive of current layer
                 let layer_path = match blobs_dir.clone() {
