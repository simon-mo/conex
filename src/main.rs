--- conflicted
+++ resolved
@@ -98,11 +98,7 @@
         Commands::Push { name, threshold} => {
             println!("Pushing container: {:?}", name);
             let pusher = ContainerPusher::new(docker);
-<<<<<<< HEAD
-            pusher.push(name, jobs, show_progress, threshold).await;
-=======
-            pusher.push(name, jobs, show_progress, local_image_path).await;
->>>>>>> 96923964
+            pusher.push(name, jobs, show_progress, local_image_path, threshold).await;
         }
         Commands::Pull { name } => {
             println!("Pulling container: {:?}", name);
